--- conflicted
+++ resolved
@@ -2,12 +2,8 @@
 
 ## 项目列表
 
-<<<<<<< HEAD
 - 已兼容2.0版本的项目列表
-  - [gradio_app](./gradio_app/README_zh-CN.md): 基于 Gradio 的 Web 应用
   - [multi_gpu_v2](./multi_gpu_v2/README_zh.md): 基于 LitServe 的多 GPU 并行处理
 
-=======
->>>>>>> c6881d83
 - 未兼容2.0版本的项目列表
   - [mcp](./mcp/README.md): 基于官方api的mcp server